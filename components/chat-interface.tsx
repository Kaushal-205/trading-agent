--- conflicted
+++ resolved
@@ -278,93 +278,6 @@
 //     if (match) return match[1].toUpperCase();
 //   }
   
-<<<<<<< HEAD
-  return null;
-}
-
-// Generate a unique ID for each message
-function generateMessageId(): string {
-  return Math.random().toString(36).substring(2, 15) + Math.random().toString(36).substring(2, 15);
-}
-
-// Add a helper function to create the Alchemy connection
-const getAlchemyConnection = () => {
-  return new Connection(
-    'https://solana-mainnet.g.alchemy.com/v2/8C_dA-kDjbNFZU_oTAPU05eiHvmh61-K',
-    {
-      commitment: 'confirmed',
-      wsEndpoint: undefined // Disable WebSocket for this connection
-    }
-  );
-};
-
-export function ChatInterface() {
-  // Add Privy auth hook with all needed methods
-  const { isAuthenticated, walletAddress, sendTransaction: privySendTransaction } = usePrivyAuth()
-  const [messages, setMessages] = useState<Message[]>([
-    {
-      role: "assistant",
-      content: "Hello! I can help you buy SOL, buy other tokens, explore yield options, or check your portfolio. What would you like to do?",
-      messageId: generateMessageId()
-    }
-  ])
-  const [input, setInput] = useState("")
-  const [isTyping, setIsTyping] = useState(false)
-  const messagesEndRef = useRef<HTMLDivElement>(null)
-  const { connected, publicKey, sendTransaction, signTransaction } = useWallet()
-  const { 
-    isProcessing: isProcessingBuy, 
-    currentQuote, 
-    error: onrampError,
-    getQuote,
-    confirmPurchase,
-    cancelPurchase,
-    handleSuccess,
-    handleCancel,
-    proceedToCheckout
-  } = useOnramp()
-
-  // Add Jupiter hook
-  const {
-    isLoading: isLoadingSwap,
-    orderResponse: jupiterOrder,
-    swapResult,
-    error: jupiterError,
-    getOrder: getJupiterOrder,
-    executeSwap,
-    clearOrder: clearJupiterOrder,
-    clearResult: clearSwapResult
-  } = useJupiter()
-
-  // State for Jupiter swap quote widget
-  const [swapQuoteWidget, setSwapQuoteWidget] = useState<SwapQuoteWidget | null>(null)
-  const [isSwapProcessing, setIsSwapProcessing] = useState(false)
-
-  // Lending state
-  const [solendPools, setSolendPools] = useState<SolendPool[] | null>(null)
-  const [lendingToken, setLendingToken] = useState<{ symbol: string, mint: string } | null>(null)
-  const [lendingAmount, setLendingAmount] = useState<number | null>(null)
-  const [selectedPool, setSelectedPool] = useState<SolendPool | null>(null)
-  const [showLendingConfirm, setShowLendingConfirm] = useState(false)
-  const [isPendingResponse, setIsPendingResponse] = useState(false)
-  const [passiveIncomeHandlers, setPassiveIncomeHandlers] = useState<{
-    onConfirm: () => void;
-    onDecline: () => void;
-  } | null>(null)
-
-  // Keep track of the message ID that has the passive income prompt
-  const [passiveIncomeMessageId, setPassiveIncomeMessageId] = useState<string | null>(null)
-  const [isPassiveIncomeResponsePending, setIsPassiveIncomeResponsePending] = useState(false)
-
-  // Determine which wallet is being used for display purposes
-  const activeWalletAddress = walletAddress || (publicKey ? publicKey.toString() : null);
-  const isWalletConnected = isAuthenticated || connected;
-
-  // Update the effect to handle URL parameters
-  useEffect(() => {
-    const searchParams = new URLSearchParams(window.location.search);
-    const status = searchParams.get('status');
-=======
 //   return null;
 // }
 
@@ -449,7 +362,6 @@
 //   useEffect(() => {
 //     const searchParams = new URLSearchParams(window.location.search);
 //     const status = searchParams.get('status');
->>>>>>> 415b2040
     
 //     if (status === 'success') {
 //       setMessages(prev => [...prev, {
@@ -500,47 +412,6 @@
 //           clearSwapResult();
 //           setSwapQuoteWidget(null);
           
-<<<<<<< HEAD
-          // Wait a moment before showing the passive income prompt
-          setTimeout(() => {
-            handlePassiveIncomePrompt(outputToken);
-          }, 1000);
-        }
-      } else {
-        setMessages(prev => [...prev, {
-          role: "assistant",
-          content: `Swap failed: ${swapResult.error || 'Unknown error'}`,
-          messageId: generateMessageId()
-        }]);
-        setIsSwapProcessing(false);
-        clearSwapResult();
-        setSwapQuoteWidget(null);
-      }
-    }
-  }, [swapResult, clearSwapResult]);
-
-  // Updated effect to clean up passive income state when not needed
-  useEffect(() => {
-    // Clean up passive income state when no buttons are displayed
-    if (!messages.some(msg => msg.messageId === passiveIncomeMessageId)) {
-      setPassiveIncomeMessageId(null);
-      setPassiveIncomeHandlers(null);
-    }
-  }, [messages, passiveIncomeMessageId]);
-
-  const scrollToBottom = () => {
-    if (messagesEndRef.current) {
-      messagesEndRef.current.scrollIntoView({ behavior: "smooth", block: "end" });
-    }
-  }
-
-  useEffect(() => {
-    scrollToBottom()
-  }, [messages, isTyping, currentQuote, swapQuoteWidget, solendPools, showLendingConfirm])
-
-  const processLLMResponse = async (userMessage: string): Promise<LLMResponse> => {
-    const apiKey = process.env.NEXT_PUBLIC_TOGETHER_API_KEY;
-=======
 //           // Wait a moment before showing the passive income prompt
 //           setTimeout(() => {
 //             handlePassiveIncomePrompt(outputToken);
@@ -578,7 +449,6 @@
 
 //   const processLLMResponse = async (userMessage: string): Promise<LLMResponse> => {
 //     const apiKey = process.env.NEXT_PUBLIC_TOGETHER_API_KEY;
->>>>>>> 415b2040
     
 //     if (!apiKey) {
 //       console.error('Together AI API key is not configured');
@@ -631,158 +501,6 @@
 //         // If JSON parsing fails, analyze the text response
 //         console.log('LLM returned non-JSON response:', content);
         
-<<<<<<< HEAD
-        // Check if the response contains a buy SOL request
-        const solMatch = content.match(/buy\s+(\d+(?:\.\d+)?)\s*sol/i);
-        if (solMatch) {
-          const amount = parseFloat(solMatch[1]);
-          return {
-            intent: "buy_sol",
-            amount: amount,
-            currency: "SOL",
-            message: content
-          };
-        }
-
-        // Check if the response contains a buy token request
-        const tokenMatch = content.match(/buy\s+(\d+(?:\.\d+)?)\s*(USDC|TRUMP|BONK|PEPE|DOGE|BTC)/i);
-        if (tokenMatch) {
-          const amount = parseFloat(tokenMatch[1]);
-          const token = tokenMatch[2].toUpperCase();
-          return {
-            intent: "buy_token",
-            amount: amount,
-            token: token,
-            message: content
-          };
-        }
-
-        // Check for other intents
-        if (content.toLowerCase().includes('yield') || content.toLowerCase().includes('earn')) {
-          return {
-            intent: "explore_yield",
-            message: content
-          };
-        }
-
-        if (content.toLowerCase().includes('portfolio') || content.toLowerCase().includes('balance')) {
-          return {
-            intent: "view_portfolio",
-            message: content
-          };
-        }
-
-        // Default to out of scope with the original message
-        return {
-          intent: "out_of_scope",
-          message: content
-        };
-      }
-    } catch (error) {
-      console.error('Error calling LLM:', error);
-      return {
-        intent: "out_of_scope",
-        message: "I'm having trouble connecting to the AI service. Please try again later."
-      };
-    }
-  }
-
-  // Function to find token by name or symbol
-  const findToken = (tokenName: string) => {
-    const normalizedTokenName = tokenName.toLowerCase();
-    return tokenList.find(token => 
-      token.symbol.toLowerCase() === normalizedTokenName || 
-      token.name.toLowerCase().includes(normalizedTokenName)
-    );
-  };
-
-  /* Unused API - commenting out
-  const fetchLendingOpportunities = async () => {
-    try {
-      const response = await fetch('/api/lending-opportunities');
-      if (!response.ok) {
-        throw new Error('Failed to fetch lending opportunities');
-      }
-      return await response.json();
-    } catch (error) {
-      console.error('Error fetching lending opportunities:', error);
-      return [];
-    }
-  }
-  */
-
-  const handleBuySol = async (amount: number) => {
-    if (!publicKey && !isAuthenticated) {
-      setMessages(prev => [...prev, {
-        role: "assistant",
-        content: "Please connect your Solana wallet first to receive your tokens.",
-        messageId: generateMessageId()
-      }]);
-      return;
-    }
-
-    try {
-      const loadingMsgId = generateMessageId();
-      setMessages(prev => [...prev, {
-        role: "assistant",
-        content: `Opening payment page to purchase 0.1 SOL on Solana Devnet...`,
-        messageId: loadingMsgId
-      }]);
-
-      // Skip quote fetching and directly proceed to checkout
-      await proceedToCheckout();
-      
-      // Update the loading message with success message
-      setMessages(prev => prev.map(msg => 
-        msg.messageId === loadingMsgId 
-          ? { ...msg, content: `Opening Stripe payment page. Please complete your purchase there. You'll receive 0.1 SOL on Solana Devnet after the payment is processed, and your payment will be automatically refunded.` }
-          : msg
-      ));
-    } catch (error) {
-      console.error('Error in handleBuySol:', error);
-      setMessages(prev => [...prev, {
-        role: "assistant",
-        content: error instanceof Error 
-          ? `Error: ${error.message}`
-          : "There was an error opening the payment page. Please try again.",
-        messageId: generateMessageId()
-      }]);
-    }
-  };
-
-  // Function to handle buying a token with Jupiter
-  const handleBuyToken = async (amount: number, tokenName: string) => {
-    if (!publicKey && !isAuthenticated) {
-      setMessages(prev => [...prev, {
-        role: "assistant",
-        content: "Please connect your Solana wallet first to receive your tokens.",
-        messageId: generateMessageId()
-      }]);
-      return;
-    }
-
-    // Find token in the token list
-    const token = findToken(tokenName);
-    if (!token) {
-      setMessages(prev => [...prev, {
-        role: "assistant",
-        content: `Sorry, I couldn't find the token "${tokenName}" in our supported tokens list.`,
-        messageId: generateMessageId()
-      }]);
-      return;
-    }
-
-    try {
-      const loadingMsgId = generateMessageId();
-      setMessages(prev => [...prev, {
-        role: "assistant",
-        content: `Getting quote to buy ${amount} ${token.symbol} with SOL...`,
-        messageId: loadingMsgId
-      }]);
-
-      // Get order directly with transaction included
-      const order = await getJupiterOrder(token.address, amount);
-=======
 //         // Check if the response contains a buy SOL request
 //         const solMatch = content.match(/buy\s+(\d+(?:\.\d+)?)\s*sol/i);
 //         if (solMatch) {
@@ -963,7 +681,6 @@
 
 //       // Get order directly with transaction included
 //       const order = await getJupiterOrder(token.address, amount);
->>>>>>> 415b2040
       
 //       if (jupiterError) {
 //         // Replace loading message with error
@@ -1198,96 +915,6 @@
 //       setSwapQuoteWidget(null);
 //           clearJupiterOrder();
       
-<<<<<<< HEAD
-      // Prompt for passive income directly after clearing swap info
-      // with a slight delay for better UX
-      setTimeout(() => {
-        handlePassiveIncomePrompt(outputToken);
-      }, 1500);
-        } else {
-          // Handle error case
-          setMessages(prev => prev.map(msg => 
-            msg.messageId === processingMsgId 
-              ? { ...msg, content: `Swap failed: ${result.error || 'Unknown error'}` }
-              : msg
-          ));
-          setIsSwapProcessing(false);
-          setSwapQuoteWidget(null);
-          clearJupiterOrder();
-        }
-      }
-    } catch (error) {
-      console.error('Error confirming swap:', error);
-      setMessages(prev => [...prev, {
-        role: "assistant",
-        content: error instanceof Error 
-          ? `Error with swap: ${error.message}`
-          : "There was an error executing your swap. Please try again.",
-        messageId: generateMessageId()
-      }]);
-      setIsSwapProcessing(false);
-      setSwapQuoteWidget(null);
-      clearJupiterOrder();
-    }
-  };
-
-  // Function to handle Jupiter swap cancellation
-  const handleCancelSwap = () => {
-    clearJupiterOrder();
-    setSwapQuoteWidget(null);
-    setMessages(prev => [...prev, {
-      role: "assistant",
-      content: "Swap cancelled. Would you like to try a different amount?",
-      messageId: generateMessageId()
-    }]);
-  };
-
-  const handleConfirmPurchase = async () => {
-    try {
-      await proceedToCheckout();
-      setMessages(prev => [...prev, {
-        role: "assistant",
-        content: "Opening Stripe payment page. Please complete your purchase there. You'll receive 0.1 SOL on Solana Devnet after the payment is processed, and your payment will be automatically refunded.",
-        messageId: generateMessageId()
-      }]);
-    } catch (error) {
-      setMessages(prev => [...prev, {
-        role: "assistant",
-        content: "Sorry, there was an error opening the payment page. Please try again.",
-        messageId: generateMessageId()
-      }]);
-    }
-  };
-
-  const handleCancelPurchase = () => {
-    cancelPurchase();
-    setMessages(prev => [...prev, {
-      role: "assistant",
-      content: "Purchase cancelled. Would you like to try a different amount?",
-      messageId: generateMessageId()
-    }]);
-  };
-
-  // Function to handle passive income prompt with proper button setup
-  const handlePassiveIncomePrompt = async (tokenSymbol: string) => {
-    // Find token in the token list to get both symbol and mint
-    const token = findToken(tokenSymbol);
-    if (!token || !token.address) {
-      setMessages(prev => [...prev, {
-        role: "assistant",
-        content: `I couldn't find details for ${tokenSymbol} in our supported tokens list.`,
-        messageId: generateMessageId()
-      }]);
-      return;
-    }
-
-    const promptMsgId = generateMessageId();
-    setMessages(prev => [...prev, {
-      role: "assistant",
-      content: `Would you like to earn passive income with your ${token.symbol}? I can show you some safe lending options.`,
-      messageId: promptMsgId
-    }]);
-=======
 //       // Prompt for passive income directly after clearing swap info
 //       // with a slight delay for better UX
 //       setTimeout(() => {
@@ -1376,7 +1003,6 @@
 //       content: `Would you like to earn passive income with your ${token.symbol}? I can show you some safe lending options.`,
 //       messageId: promptMsgId
 //     }]);
->>>>>>> 415b2040
     
 //     // Create a promise that resolves when user clicks a button
 //     return new Promise<boolean>((resolve) => {
@@ -1691,395 +1317,6 @@
 //                 messageId: loadingMsgId
 //               }]);
               
-<<<<<<< HEAD
-              // Use the showLendingOptions function
-              showLendingOptions(token.symbol, token.address);
-            } else {
-              setMessages(prev => [...prev, { 
-                role: "assistant", 
-                content: `Token ${tokenSymbol} not found in supported list.`,
-                messageId: generateMessageId()
-              }]);
-            }
-          } else {
-            // If no specific token is mentioned, show a list of supported tokens
-            setMessages(prev => [...prev, { 
-              role: "assistant", 
-              content: "Which token would you like to explore lending options for? Here are the supported tokens:",
-              messageId: generateMessageId(),
-              options: tokenList.map(token => ({
-                platform: token.symbol,
-                type: "lend",
-                apy: 0,
-                riskLevel: "low",
-                description: `Explore lending options for ${token.symbol}`,
-                url: "",
-                tokenSymbol: token.symbol
-              }))
-            }]);
-          }
-          break;
-        }
-
-        case "view_portfolio":
-          // TODO: Implement portfolio view logic
-          setMessages(prev => [...prev, {
-            role: "assistant",
-            content: llmResponse.message,
-            messageId: generateMessageId()
-          }]);
-          break;
-
-        default:
-          setMessages(prev => [...prev, {
-            role: "assistant",
-            content: llmResponse.message,
-            messageId: generateMessageId()
-          }]);
-      }
-    } catch (error) {
-      setMessages(prev => [...prev, {
-        role: "assistant",
-        content: "I'm having trouble understanding. Please try again or use the buttons below.",
-        messageId: generateMessageId()
-      }]);
-    } finally {
-      setIsTyping(false);
-    }
-  };
-
-  // Update condition to check both Solana wallet adapter and Privy wallet
-  if (!connected && !isAuthenticated) {
-    return (
-      <div className="flex-1 flex items-center justify-center p-4">
-        <div className="text-center">
-          <p className="text-white mb-4">Please connect your Solana wallet to get started.</p>
-        </div>
-      </div>
-    )
-  }
-
-  return (
-    <div className="flex flex-col items-center justify-end h-full w-full">
-      <div className="w-full max-w-4xl w-[75vw] h-[85vh] mb-4 mr-8 bg-[#181C23] rounded-2xl shadow-2xl border border-[#252C3B] flex flex-col">
-        {/* Messages area */}
-        <div className="flex-1 overflow-y-auto p-4 space-y-4">
-          {messages.map((message, index) => (
-            <div
-              key={index}
-              className={cn(
-                "flex",
-                message.role === "user" ? "justify-end" : "justify-start"
-              )}
-            >
-              <div
-                className={cn(
-                  "max-w-[80%] rounded-lg p-3",
-                  message.role === "user"
-                    ? "bg-[#2C3444] text-white"
-                    : "bg-[#252C3B] text-white"
-                )}
-              >
-                <ReactMarkdown
-                  components={{
-                    a: ({ node, ...props }) => (
-                      <a 
-                        {...props} 
-                        target="_blank" 
-                        rel="noopener noreferrer"
-                        className="text-[#34C759] hover:underline"
-                      />
-                    )
-                  }}
-                >
-                  {message.content}
-                </ReactMarkdown>
-                {/* Render simple buttons for passive income prompt */}
-                {message.options &&
-                  message.options.length === 2 &&
-                  message.options[0].platform === "Sure" &&
-                  message.options[1].platform === "I'm okay, thanks" &&
-                  message.messageId === passiveIncomeMessageId && 
-                  passiveIncomeHandlers ? (
-                    <div className="flex gap-3 mt-4">
-                      <Button
-                        className="bg-[#34C759] hover:bg-[#2FB350] text-white flex-1"
-                        onClick={passiveIncomeHandlers.onConfirm}
-                      >
-                        Sure
-                      </Button>
-                      <Button
-                        variant="outline"
-                        className="border-[#34C759] text-[#34C759] flex-1"
-                        onClick={passiveIncomeHandlers.onDecline}
-                      >
-                        I'm okay, thanks
-                      </Button>
-                    </div>
-                  ) : (
-                    message.options && (
-                      <div className="mt-4 space-y-3">
-                        {message.options.map((option, i) => (
-                          <div
-                            key={i}
-                            className="bg-[#1E2533] rounded-lg p-3 border border-[#34C759]"
-                          >
-                            <div className="flex justify-between items-center mb-2">
-                              <span className="font-semibold">{option.platform}</span>
-                              <span className="text-[#34C759] text-lg font-bold">
-                                {option.apy}%
-                              </span>
-                            </div>
-                            <p className="text-sm text-gray-400 mb-2">{option.description}</p>
-                            <div className="flex justify-between items-center">
-                              <span className={cn(
-                                "text-sm",
-                                option.riskLevel === "low" && "text-green-400",
-                                option.riskLevel === "medium" && "text-yellow-400",
-                                option.riskLevel === "high" && "text-red-400"
-                              )}>
-                                {option.riskLevel.charAt(0).toUpperCase() + option.riskLevel.slice(1)} Risk
-                              </span>
-                              {option.type === 'buy' ? (
-                                <Button 
-                                  className="bg-[#34C759] hover:bg-[#2FB350] text-white text-sm"
-                                  onClick={() => window.open(option.url, '_blank')}
-                                >
-                                  Proceed to Buy
-                                </Button>
-                              ) : option.platform === option.tokenSymbol ? (
-                                <Button 
-                                  className="bg-[#34C759] hover:bg-[#2FB350] text-white text-sm"
-                                  onClick={() => {
-                                    const token = tokenList.find(t => t.symbol === option.tokenSymbol);
-                                    if (token) {
-                                      showLendingOptions(token.symbol, token.address);
-                                    }
-                                  }}
-                                >
-                                  Explore
-                                </Button>
-                              ) : (
-                                <Button 
-                                  className="bg-[#34C759] hover:bg-[#2FB350] text-white text-sm"
-                                  onClick={() => {
-                                    // Use the Solend flow instead
-                                    const token = tokenList.find(t => t.symbol === option.tokenSymbol);
-                                    if (token) {
-                                      showLendingOptions(token.symbol, token.address);
-                                    }
-                                  }}
-                                >
-                                  Lend Now
-                                </Button>
-                              )}
-                            </div>
-                          </div>
-                        ))}
-                      </div>
-                    )
-                  )}
-              </div>
-            </div>
-          ))}
-          {currentQuote && (
-            <div className="flex justify-start">
-              <div className="max-w-[80%]">
-                <QuoteWidget
-                  quote={currentQuote}
-                  onConfirm={handleConfirmPurchase}
-                  onCancel={handleCancelPurchase}
-                />
-              </div>
-            </div>
-          )}
-          {swapQuoteWidget && (
-            <div className="flex justify-start">
-              <div className="max-w-[80%]">
-                <SwapWidget
-                  quote={swapQuoteWidget}
-                  onConfirm={handleConfirmSwap}
-                  onCancel={handleCancelSwap}
-                />
-              </div>
-            </div>
-          )}
-          {solendPools && !showLendingConfirm && (
-            <div className="flex justify-start w-full">
-              <div className="bg-[#1E2533] rounded-lg p-6 border border-[#34C759] mt-4 w-full max-w-[600px] shadow-lg">
-                <div className="flex items-center justify-between mb-6">
-                  <h3 className="text-xl font-semibold text-white">Lending Options for {lendingToken?.symbol}</h3>
-                </div>
-                <div className="space-y-4">
-                  {solendPools.length > 0 ? (
-                    solendPools.map((pool, index) => (
-                      <div key={pool.mintAddress + '-' + pool.market} 
-                           className="flex items-center justify-between p-4 bg-[#252C3B] rounded-lg hover:bg-[#2C3444] transition-colors duration-200">
-                        <div className="flex items-center space-x-4">
-                          <div className="flex items-center justify-center w-10 h-10 rounded-full bg-[#1E2533] text-[#34C759] font-bold">
-                            {index + 1}
-                          </div>
-                          <div>
-                            <div className="flex items-center space-x-2">
-                              <span className="text-white font-medium text-lg">{lendingToken?.symbol}</span>
-                              <span className={cn(
-                                "text-xs px-2 py-1 rounded-full font-medium",
-                                pool.riskLevel === 'low' && "bg-green-900/50 text-green-400",
-                                pool.riskLevel === 'moderate' && "bg-yellow-900/50 text-yellow-400",
-                                pool.riskLevel === 'high' && "bg-red-900/50 text-red-400"
-                              )}>
-                                {pool.riskLevel.charAt(0).toUpperCase() + pool.riskLevel.slice(1)} Risk
-                              </span>
-                            </div>
-                            <div className="text-sm text-gray-400 mt-1">
-                              Market: {pool.market.slice(0, 6)}...{pool.market.slice(-4)}
-                            </div>
-                          </div>
-                        </div>
-                        <div className="flex items-center space-x-6">
-                          <div className="text-right">
-                            <div className="text-[#34C759] font-bold text-xl">{pool.apy.toFixed(2)}%</div>
-                            <div className="text-sm text-gray-400">APY</div>
-                          </div>
-                          <Button 
-                            size="sm" 
-                            className="bg-[#34C759] hover:bg-[#2FB350] text-white px-4 py-2 rounded-lg transition-colors duration-200"
-                            onClick={() => {
-                              setLendingAmount(null);
-                              setSelectedPool(pool);
-                              setShowLendingConfirm(true);
-                            }}
-                          >
-                            Lend
-                          </Button>
-                        </div>
-                      </div>
-                    ))
-                  ) : (
-                    <div className="text-center py-8">
-                      <div className="text-gray-400 mb-2">No lending options available at the moment.</div>
-                      <div className="text-sm text-gray-500">Please try again later or check other tokens.</div>
-                    </div>
-                  )}
-                </div>
-                <div className="mt-6 pt-4 border-t border-[#252C3B]">
-                  <div className="grid grid-cols-3 gap-4 text-sm text-gray-400">
-                    <div className="flex items-center space-x-2">
-                      <div className="w-3 h-3 rounded-full bg-green-400"></div>
-                      <span>Low Risk: 0-5% APY</span>
-                    </div>
-                    <div className="flex items-center space-x-2">
-                      <div className="w-3 h-3 rounded-full bg-yellow-400"></div>
-                      <span>Moderate Risk: 5-15% APY</span>
-                    </div>
-                    <div className="flex items-center space-x-2">
-                      <div className="w-3 h-3 rounded-full bg-red-400"></div>
-                      <span>High Risk: 15-30% APY</span>
-                    </div>
-                  </div>
-                  <div className="mt-4 text-xs text-gray-500 text-center">
-                    * APY rates are subject to change based on market conditions
-                  </div>
-                </div>
-              </div>
-            </div>
-          )}
-          {showLendingConfirm && selectedPool !== null && (
-            <div className="bg-[#1E2533] rounded-lg p-4 border border-[#34C759] mt-4 max-w-[400px]">
-              <h3 className="text-lg font-semibold text-white mb-2">Confirm Lending</h3>
-              <p className="text-white mb-2">You're about to lend <b>{lendingToken?.symbol}</b> for <b>{selectedPool.apy}%</b> APY on Solend.</p>
-              <div className="mb-4">
-                <label className="block text-gray-300 mb-1" htmlFor="lending-amount">Amount to Lend</label>
-                <input
-                  id="lending-amount"
-                  type="number"
-                  min="0"
-                  step="any"
-                  value={lendingAmount === null ? '' : lendingAmount}
-                  onChange={e => setLendingAmount(e.target.value === '' ? null : Number(e.target.value))}
-                  className="w-full px-3 py-2 rounded bg-[#252C3B] border border-[#34C759] text-white focus:outline-none focus:ring-2 focus:ring-[#34C759]"
-                  placeholder={`Enter amount of ${lendingToken?.symbol}`}
-                />
-              </div>
-              <div className="flex gap-3 mt-4">
-                <Button
-                  className="bg-[#34C759] text-white flex-1"
-                  onClick={handleLendNow}
-                  disabled={lendingAmount === null || isNaN(lendingAmount) || lendingAmount <= 0}
-                >
-                  Lend Now
-                </Button>
-                <Button variant="outline" className="flex-1 border-[#34C759] text-[#34C759]" onClick={() => setShowLendingConfirm(false)}>Cancel</Button>
-              </div>
-            </div>
-          )}
-          {isTyping && (
-            <div className="flex justify-start">
-              <div className="bg-[#252C3B] rounded-lg p-3">
-                <div className="flex space-x-2">
-                  <div className="w-2 h-2 bg-[#34C759] rounded-full animate-bounce" />
-                  <div className="w-2 h-2 bg-[#34C759] rounded-full animate-bounce delay-100" />
-                  <div className="w-2 h-2 bg-[#34C759] rounded-full animate-bounce delay-200" />
-                </div>
-              </div>
-            </div>
-          )}
-          <div ref={messagesEndRef} />
-        </div>
-
-        {/* Quick actions and input */}
-        <div className="w-full border-t border-[#252C3B] p-4 bg-[#181C23]">
-          <div className="flex flex-wrap gap-2 mb-4 justify-center">
-            <Button
-              variant="outline"
-              className="bg-[#1E2533] text-white hover:bg-[#252C3B]"
-              onClick={() => handleQuickAction("Buy 0.1 SOL")}
-            >
-              Buy SOL
-            </Button>
-            <Button
-              variant="outline"
-              className="bg-[#1E2533] text-white hover:bg-[#252C3B]"
-              onClick={() => handleQuickAction("Buy 10 USDC")}
-            >
-              Buy USDC
-            </Button>
-            <Button
-              variant="outline"
-              className="bg-[#1E2533] text-white hover:bg-[#252C3B]"
-              onClick={() => handleQuickAction("Show me lending options for USDC")}
-            >
-              Explore Lending Options
-            </Button>
-            <Button
-              variant="outline"
-              className="bg-[#1E2533] text-white hover:bg-[#252C3B]"
-              onClick={() => handleQuickAction("View my portfolio")}
-            >
-              View Portfolio
-            </Button>
-          </div>
-          <div className="flex gap-2">
-            <Input
-              value={input}
-              onChange={(e) => setInput(e.target.value)}
-              onKeyPress={(e) => e.key === "Enter" && handleSend()}
-              placeholder="Type your message..."
-              className="flex-1 bg-[#1E2533] border-[#252C3B] text-white focus:border-[#34C759]"
-            />
-            <Button
-              onClick={handleSend}
-              className="bg-[#34C759] hover:bg-[#2FB350] text-white"
-            >
-              <Send className="h-4 w-4" />
-            </Button>
-          </div>
-        </div>
-      </div>
-    </div>
-  )
-}
-=======
 //               // Use the showLendingOptions function
 //               showLendingOptions(token.symbol, token.address);
 //             } else {
@@ -2466,5 +1703,4 @@
 //       </div>
 //     </div>
 //   )
-// }
->>>>>>> 415b2040
+// }