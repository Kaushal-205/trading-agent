{
  "name": "solend-backend",
  "version": "1.0.0",
  "main": "index.js",
  "type": "commonjs",
  "scripts": {
    "start": "node index.js"
  },
  "dependencies": {
<<<<<<< HEAD
    "@solana/web3.js": "^1.87.6",
    "@solendprotocol/solend-sdk": "^0.1.0",
=======
    "@solana/web3.js": "latest",
    "@solendprotocol/solend-sdk": "0.14.21",
>>>>>>> 5508d137
    "bn.js": "^5.2.1",
    "buffer": "^6.0.3",
    "cors": "^2.8.5",
    "express": "^4.18.2",
    "nodemon": "^3.1.10"
  }
}<|MERGE_RESOLUTION|>--- conflicted
+++ resolved
@@ -7,13 +7,8 @@
     "start": "node index.js"
   },
   "dependencies": {
-<<<<<<< HEAD
-    "@solana/web3.js": "^1.87.6",
-    "@solendprotocol/solend-sdk": "^0.1.0",
-=======
     "@solana/web3.js": "latest",
     "@solendprotocol/solend-sdk": "0.14.21",
->>>>>>> 5508d137
     "bn.js": "^5.2.1",
     "buffer": "^6.0.3",
     "cors": "^2.8.5",
