const express = require('express');
const cors = require('cors');
const { SolendMarket } = require('@solendprotocol/solend-sdk');
const { Connection, clusterApiUrl, PublicKey } = require('@solana/web3.js');
const BN = require('bn.js');
const { Buffer } = require('buffer');

const app = express();
app.use(cors());
app.use(express.json());

app.post('/api/solend-lend', async (req, res) => {
  try {
<<<<<<< HEAD
    console.log('req.body', req.body);
=======
    // console.log('req.body', req.body);
>>>>>>> 5508d137
    const { pool, amount, userPublicKey } = req.body;
    if (!pool || typeof pool !== 'object') return res.status(400).json({ error: 'Missing or invalid pool' });
    if (typeof amount !== 'number' || isNaN(amount) || amount <= 0) return res.status(400).json({ error: 'Missing or invalid amount' });
    if (!userPublicKey || typeof userPublicKey !== 'string') return res.status(400).json({ error: 'Missing or invalid userPublicKey' });

    const connection = new Connection(clusterApiUrl('mainnet-beta'));
    const decimals = new BN(pool.reserve.liquidity.mintDecimals);
    const amountBN = new BN(amount).mul(new BN(10).pow(decimals));
    const wallet = { publicKey: new PublicKey(userPublicKey) };

<<<<<<< HEAD
    // Initialize Solend Market
    const market = await SolendMarket.initialize(
=======
    // Construct reserve object with string values as per SDK types
    // console.log('pool.reserve', pool.reserve);
    const reserve = {
      address: pool.reserve.address,
      liquidityAddress: pool.reserve.liquidity.supplyPubkey,
      cTokenMint: pool.reserve.collateral.mintPubkey,
      cTokenLiquidityAddress: pool.reserve.collateral.supplyPubkey,
      pythOracle: pool.reserve.liquidity.pythOracle,
      switchboardOracle: pool.reserve.liquidity.switchboardOracle,
      mintAddress: pool.reserve.liquidity.mintPubkey,
      liquidityFeeReceiverAddress: pool.reserve.config.feeReceiver
    }

    const pool_reserve = {
      address: pool.reserve.address,
      pythOracle: pool.reserve.liquidity.pythOracle,
      switchboardOracle: pool.reserve.liquidity.switchboardOracle,
      mintAddress: pool.reserve.liquidity.mintPubkey,
      liquidityFeeReceiverAddress: pool.reserve.config.feeReceiver,
      extraOracle: pool.reserve.config.extraOracle
    }

    const pool_derived = {
      address: pool.reserve.lendingMarket,
      owner: pool.reserve.lendingMarket,
      name: null,
      authorityAddress: pool.reserve.lendingMarket,
      reserves: [pool_reserve],
    }

    const solendAction = await SolendActionCore.buildDepositTxns(
      pool_derived,
      reserve,
>>>>>>> 5508d137
      connection,
      'production',
      new PublicKey(pool.reserve.lendingMarket)
    );
<<<<<<< HEAD

    // Get the reserve
    const reserve = market.reserves.find(r => r.address.toString() === pool.reserve.address);
    if (!reserve) {
      throw new Error('Reserve not found in market');
    }

    // Build deposit transaction
    const depositTx = await market.deposit({
      reserve,
      amount: amountBN,
      userPublicKey: wallet.publicKey,
    });

    const serialized = Buffer.from(depositTx.serialize()).toString('base64');
=======
    console.log("after building txns")
    console.log('solendAction', solendAction);
    const versionedTxn = await solendAction.getVersionedTransaction();
    const serialized = Buffer.from(versionedTxn.serialize()).toString('base64');
>>>>>>> 5508d137
    res.json({ transaction: serialized });
  } catch (e) {
    console.error('Solend lend API error:', e);
    let errorMsg = 'Unknown error';
    if (e instanceof Error) errorMsg = e.message;
    else if (typeof e === 'object') errorMsg = JSON.stringify(e);
    res.status(500).json({ error: errorMsg });
  }
});

const PORT = process.env.PORT || 4000;
<<<<<<< HEAD
app.listen(PORT, () => console.log(`Node backend running on port ${PORT}`));
=======
app.listen(PORT, () => console.log(`Node backend running on port ${PORT}`)); 
>>>>>>> 5508d137
<|MERGE_RESOLUTION|>--- conflicted
+++ resolved
@@ -1,6 +1,6 @@
 const express = require('express');
 const cors = require('cors');
-const { SolendMarket } = require('@solendprotocol/solend-sdk');
+const { SolendActionCore } = require('@solendprotocol/solend-sdk');
 const { Connection, clusterApiUrl, PublicKey } = require('@solana/web3.js');
 const BN = require('bn.js');
 const { Buffer } = require('buffer');
@@ -11,25 +11,19 @@
 
 app.post('/api/solend-lend', async (req, res) => {
   try {
-<<<<<<< HEAD
-    console.log('req.body', req.body);
-=======
     // console.log('req.body', req.body);
->>>>>>> 5508d137
     const { pool, amount, userPublicKey } = req.body;
     if (!pool || typeof pool !== 'object') return res.status(400).json({ error: 'Missing or invalid pool' });
+    // if (!reserve || typeof reserve !== 'object') return res.status(400).json({ error: 'Missing or invalid reserve' });
     if (typeof amount !== 'number' || isNaN(amount) || amount <= 0) return res.status(400).json({ error: 'Missing or invalid amount' });
     if (!userPublicKey || typeof userPublicKey !== 'string') return res.status(400).json({ error: 'Missing or invalid userPublicKey' });
+    // if (!reserve.liquidity || typeof reserve.liquidity.mintDecimals !== 'number') return res.status(400).json({ error: 'Missing reserve.liquidity.mintDecimals' });
 
     const connection = new Connection(clusterApiUrl('mainnet-beta'));
     const decimals = new BN(pool.reserve.liquidity.mintDecimals);
     const amountBN = new BN(amount).mul(new BN(10).pow(decimals));
     const wallet = { publicKey: new PublicKey(userPublicKey) };
 
-<<<<<<< HEAD
-    // Initialize Solend Market
-    const market = await SolendMarket.initialize(
-=======
     // Construct reserve object with string values as per SDK types
     // console.log('pool.reserve', pool.reserve);
     const reserve = {
@@ -63,33 +57,15 @@
     const solendAction = await SolendActionCore.buildDepositTxns(
       pool_derived,
       reserve,
->>>>>>> 5508d137
       connection,
-      'production',
-      new PublicKey(pool.reserve.lendingMarket)
+      amountBN.toString(),
+      wallet,
+      { environment: 'production' }
     );
-<<<<<<< HEAD
-
-    // Get the reserve
-    const reserve = market.reserves.find(r => r.address.toString() === pool.reserve.address);
-    if (!reserve) {
-      throw new Error('Reserve not found in market');
-    }
-
-    // Build deposit transaction
-    const depositTx = await market.deposit({
-      reserve,
-      amount: amountBN,
-      userPublicKey: wallet.publicKey,
-    });
-
-    const serialized = Buffer.from(depositTx.serialize()).toString('base64');
-=======
     console.log("after building txns")
     console.log('solendAction', solendAction);
     const versionedTxn = await solendAction.getVersionedTransaction();
     const serialized = Buffer.from(versionedTxn.serialize()).toString('base64');
->>>>>>> 5508d137
     res.json({ transaction: serialized });
   } catch (e) {
     console.error('Solend lend API error:', e);
@@ -99,10 +75,56 @@
     res.status(500).json({ error: errorMsg });
   }
 });
+//http://localhost:4000/api/solend-token-details?mint=So11111111111111111111111111111111111111112
+// New endpoint to get Solend token details (with APY) using SDK, not HTTP API
+// app.post('/api/solend-token-details', async (req, res) => {
+//   try {
+//     const { mint } = req.body;
+//     if (!mint || typeof mint !== 'string') {
+//       return res.status(400).json({ error: 'Missing or invalid mint' });
+//     }
+
+//     // 1) Solana RPC & market client
+//     const connection = new Connection(clusterApiUrl('mainnet-beta'), 'confirmed'); // clusterApiUrl helper :contentReference[oaicite:6]{index=6}
+//     const market = await SolendMarket.initialize(connection, 'production');       // init market :contentReference[oaicite:7]{index=7}
+
+//     // 2) Load reserve & reward data
+//     await market.loadReserves();  // on‑chain reserves :contentReference[oaicite:8]{index=8}
+//     await market.loadRewards();   // reward APYs :contentReference[oaicite:9]{index=9}
+
+//     // 3) Find reserve by mint
+//     const reserve = market.reserves.find(r =>
+//       r.config.liquidityToken.mint === mint
+//     );
+//     if (!reserve) {
+//       return res.status(404).json({ error: 'Token mint not found in Solend reserves' });
+//     }
+
+//     // 4) Format response
+//     const supply = reserve.totalSupplyAPY();
+//     const borrow = reserve.totalBorrowAPY();
+
+//     res.json({
+//       mint: reserve.config.liquidityToken.mint,
+//       symbol: reserve.config.liquidityToken.symbol,
+//       name: reserve.config.liquidityToken.name,
+//       supplyInterestApy: supply.interestAPY,
+//       supplyRewardApy: supply.rewards,
+//       supplyTotalApy: supply.totalAPY,
+//       borrowInterestApy: borrow.interestAPY,
+//       borrowRewardApy: borrow.rewards,
+//       borrowTotalApy: borrow.totalAPY,
+//       utilization: reserve.stats.utilizationRatio,
+//       totalSupplyWads: reserve.stats.totalSupplyWads,
+//       totalBorrowWads: reserve.stats.totalBorrowWads
+//     });
+
+//   } catch (err) {
+//     console.error('Fetch error:', err);
+//     res.status(500).json({ error: 'Internal server error', details: err.message });
+//   }
+// });
+
 
 const PORT = process.env.PORT || 4000;
-<<<<<<< HEAD
-app.listen(PORT, () => console.log(`Node backend running on port ${PORT}`));
-=======
-app.listen(PORT, () => console.log(`Node backend running on port ${PORT}`)); 
->>>>>>> 5508d137
+app.listen(PORT, () => console.log(`Node backend running on port ${PORT}`)); 